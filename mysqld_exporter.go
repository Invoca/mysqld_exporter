--- conflicted
+++ resolved
@@ -34,6 +34,10 @@
 		"web.listen-address", ":9104",
 		"Address to listen on for web interface and telemetry.",
 	)
+	metricPath = flag.String(
+		"web.telemetry-path", "/metrics",
+		"Path under which to expose metrics.",
+	)
 	configMycnf = flag.String(
 		"config.my-cnf", path.Join(os.Getenv("HOME"), ".my.cnf"),
 		"Path to .my.cnf file to read MySQL credentials from.",
@@ -155,6 +159,8 @@
 const (
 	// Namespace for all metrics.
 	namespace = "mysql"
+	// Subsystem(s).
+	exporter = "exporter"
 )
 
 // SQL Queries.
@@ -165,17 +171,25 @@
 
 // landingPage contains the HTML served at '/'.
 var landingPage = []byte(`<html>
-<head><title>MySQL 3-in-1 exporter</title></head>
+<head><title>MySQLd 3-in-1 exporter</title></head>
 <body>
 <h1>MySQL 3-in-1 exporter</h1>
-<li><a href="/metrics-hr">high-res metrics</a></li>
-<li><a href="/metrics-mr">medium-res metrics</a></li>
-<li><a href="/metrics-lr">low-res metrics</a></li>
+<li><a href="/` + *metricPath + `-hr">high-res metrics</a></li>
+<li><a href="/` + *metricPath + `-mr">medium-res metrics</a></li>
+<li><a href="/` + *metricPath + `-lr">low-res metrics</a></li>
 </body>
 </html>
 `)
 
-<<<<<<< HEAD
+// Metric descriptors.
+var (
+	scrapeDurationDesc = prometheus.NewDesc(
+		prometheus.BuildFQName(namespace, exporter, "collector_duration_seconds"),
+		"Collector time duration.",
+		[]string{"collector"}, nil,
+	)
+)
+
 type webAuth struct {
 	User     string `yaml:"server_user,omitempty"`
 	Password string `yaml:"server_password,omitempty"`
@@ -196,16 +210,6 @@
 	}
 	h.handler(w, r)
 }
-=======
-// Metric descriptors.
-var (
-	scrapeDurationDesc = prometheus.NewDesc(
-		prometheus.BuildFQName(namespace, exporter, "collector_duration_seconds"),
-		"Collector time duration.",
-		[]string{"collector"}, nil,
-	)
-)
->>>>>>> 83d47165
 
 // Exporter collects MySQL metrics. It implements prometheus.Collector.
 type Exporter struct {
@@ -218,18 +222,18 @@
 
 // ExporterMr collects MySQL metrics. It implements prometheus.Collector.
 type ExporterMr struct {
-	dsn             string
-	duration, error prometheus.Gauge
-	totalScrapes    prometheus.Counter
-	scrapeErrors    *prometheus.CounterVec
+	dsn          string
+	error        prometheus.Gauge
+	totalScrapes prometheus.Counter
+	scrapeErrors *prometheus.CounterVec
 }
 
 // ExporterLr collects MySQL metrics. It implements prometheus.Collector.
 type ExporterLr struct {
-	dsn             string
-	duration, error prometheus.Gauge
-	totalScrapes    prometheus.Counter
-	scrapeErrors    *prometheus.CounterVec
+	dsn          string
+	error        prometheus.Gauge
+	totalScrapes prometheus.Counter
+	scrapeErrors *prometheus.CounterVec
 }
 
 // NewExporter returns a new MySQL exporter for the provided DSN.
@@ -268,12 +272,6 @@
 	exporter := "exporter_mr"
 	return &ExporterMr{
 		dsn: dsn,
-		duration: prometheus.NewGauge(prometheus.GaugeOpts{
-			Namespace: namespace,
-			Subsystem: exporter,
-			Name:      "last_scrape_duration_seconds",
-			Help:      "Duration of the last scrape of metrics from MySQL.",
-		}),
 		totalScrapes: prometheus.NewCounter(prometheus.CounterOpts{
 			Namespace: namespace,
 			Subsystem: exporter,
@@ -300,12 +298,6 @@
 	exporter := "exporter_lr"
 	return &ExporterLr{
 		dsn: dsn,
-		duration: prometheus.NewGauge(prometheus.GaugeOpts{
-			Namespace: namespace,
-			Subsystem: exporter,
-			Name:      "last_scrape_duration_seconds",
-			Help:      "Duration of the last scrape of metrics from MySQL.",
-		}),
 		totalScrapes: prometheus.NewCounter(prometheus.CounterOpts{
 			Namespace: namespace,
 			Subsystem: exporter,
@@ -329,6 +321,16 @@
 
 // Describe implements prometheus.Collector.
 func (e *Exporter) Describe(ch chan<- *prometheus.Desc) {
+	// We cannot know in advance what metrics the exporter will generate
+	// from MySQL. So we use the poor man's describe method: Run a collect
+	// and send the descriptors of all the collected metrics. The problem
+	// here is that we need to connect to the MySQL DB. If it is currently
+	// unavailable, the descriptors will be incomplete. Since this is a
+	// stand-alone exporter and not used as a library within other code
+	// implementing additional metrics, the worst that can happen is that we
+	// don't detect inconsistent metrics created by this exporter
+	// itself. Also, a change in the monitored MySQL instance may change the
+	// exported metrics during the runtime of the exporter.
 	metricCh := make(chan prometheus.Metric)
 	doneCh := make(chan struct{})
 
@@ -392,7 +394,6 @@
 func (e *ExporterMr) Collect(ch chan<- prometheus.Metric) {
 	e.scrape(ch)
 
-	ch <- e.duration
 	ch <- e.totalScrapes
 	ch <- e.error
 	e.scrapeErrors.Collect(ch)
@@ -402,7 +403,6 @@
 func (e *ExporterLr) Collect(ch chan<- prometheus.Metric) {
 	e.scrape(ch)
 
-	ch <- e.duration
 	ch <- e.totalScrapes
 	ch <- e.error
 	e.scrapeErrors.Collect(ch)
@@ -447,35 +447,22 @@
 		}
 		ch <- prometheus.MustNewConstMetric(scrapeDurationDesc, prometheus.GaugeValue, time.Since(scrapeTime).Seconds(), "collect.global_status")
 	}
-<<<<<<< HEAD
+
 	if *innodbMetrics && versionNum >= 5.6 {
+		scrapeTime = time.Now()
 		if err = collector.ScrapeInnodbMetrics(db, ch); err != nil {
 			log.Errorln("Error scraping for collect.info_schema.innodb_metrics:", err)
 			e.scrapeErrors.WithLabelValues("collect.info_schema.innodb_metrics").Inc()
-=======
-	if *collectGlobalVariables {
-		scrapeTime = time.Now()
-		if err = collector.ScrapeGlobalVariables(db, ch); err != nil {
-			log.Errorln("Error scraping for collect.global_variables:", err)
-			e.scrapeErrors.WithLabelValues("collect.global_variables").Inc()
->>>>>>> 83d47165
-		}
-		ch <- prometheus.MustNewConstMetric(scrapeDurationDesc, prometheus.GaugeValue, time.Since(scrapeTime).Seconds(), "collect.global_variables")
+		}
+		ch <- prometheus.MustNewConstMetric(scrapeDurationDesc, prometheus.GaugeValue, time.Since(scrapeTime).Seconds(), "collect.info_schema.innodb_metrics")
 	}
 }
 
 func (e *ExporterMr) scrape(ch chan<- prometheus.Metric) {
 	e.totalScrapes.Inc()
 	var err error
-	defer func(begun time.Time) {
-		e.duration.Set(time.Since(begun).Seconds())
-		if err == nil {
-			e.error.Set(0)
-		} else {
-			e.error.Set(1)
-		}
-	}(time.Now())
-
+
+	scrapeTime := time.Now()
 	db, err := sql.Open("mysql", e.dsn)
 	if err != nil {
 		log.Errorln("Error opening connection to database:", err)
@@ -498,6 +485,8 @@
 		sessionSettingsRows.Close()
 	}
 
+	ch <- prometheus.MustNewConstMetric(scrapeDurationDesc, prometheus.GaugeValue, time.Since(scrapeTime).Seconds(), "connection")
+
 	if *collectSlaveStatus {
 		scrapeTime = time.Now()
 		if err = collector.ScrapeSlaveStatus(db, ch); err != nil {
@@ -514,68 +503,53 @@
 		}
 		ch <- prometheus.MustNewConstMetric(scrapeDurationDesc, prometheus.GaugeValue, time.Since(scrapeTime).Seconds(), "collect.info_schema.processlist")
 	}
-<<<<<<< HEAD
 	if *collectPerfEventsWaits && versionNum >= 5.5 {
+		scrapeTime = time.Now()
 		if err = collector.ScrapePerfEventsWaits(db, ch); err != nil {
 			log.Errorln("Error scraping for collect.perf_schema.eventswaits:", err)
 			e.scrapeErrors.WithLabelValues("collect.perf_schema.eventswaits").Inc()
-=======
-	if *collectTableSchema {
-		scrapeTime = time.Now()
-		if err = collector.ScrapeTableSchema(db, ch); err != nil {
-			log.Errorln("Error scraping for collect.info_schema.tables:", err)
-			e.scrapeErrors.WithLabelValues("collect.info_schema.tables").Inc()
->>>>>>> 83d47165
-		}
-		ch <- prometheus.MustNewConstMetric(scrapeDurationDesc, prometheus.GaugeValue, time.Since(scrapeTime).Seconds(), "collect.info_schema.tables")
-	}
-<<<<<<< HEAD
+		}
+		ch <- prometheus.MustNewConstMetric(scrapeDurationDesc, prometheus.GaugeValue, time.Since(scrapeTime).Seconds(), "collect.perf_schema.eventswaits")
+	}
 	if *collectPerfFileEvents && versionNum >= 5.6 {
+		scrapeTime = time.Now()
 		if err = collector.ScrapePerfFileEvents(db, ch); err != nil {
 			log.Errorln("Error scraping for collect.perf_schema.file_events:", err)
 			e.scrapeErrors.WithLabelValues("collect.perf_schema.file_events").Inc()
-=======
-	if *collectInnodbTablespaces {
-		scrapeTime = time.Now()
-		if err = collector.ScrapeInfoSchemaInnodbTablespaces(db, ch); err != nil {
-			log.Errorln("Error scraping for collect.info_schema.innodb_sys_tablespaces:", err)
-			e.scrapeErrors.WithLabelValues("collect.info_schema.innodb_sys_tablespaces").Inc()
->>>>>>> 83d47165
-		}
-		ch <- prometheus.MustNewConstMetric(scrapeDurationDesc, prometheus.GaugeValue, time.Since(scrapeTime).Seconds(), "collect.info_schema.innodb_sys_tablespaces")
+		}
+		ch <- prometheus.MustNewConstMetric(scrapeDurationDesc, prometheus.GaugeValue, time.Since(scrapeTime).Seconds(), "collect.perf_schema.file_events")
 	}
 	if *collectPerfTableLockWaits && versionNum >= 5.6 {
+		scrapeTime = time.Now()
 		if err = collector.ScrapePerfTableLockWaits(db, ch); err != nil {
 			log.Errorln("Error scraping for collect.perf_schema.tablelocks:", err)
 			e.scrapeErrors.WithLabelValues("collect.perf_schema.tablelocks").Inc()
 		}
+		ch <- prometheus.MustNewConstMetric(scrapeDurationDesc, prometheus.GaugeValue, time.Since(scrapeTime).Seconds(), "collect.perf_schema.tablelocks")
 	}
 	if *collectQueryResponseTime && versionNum >= 5.5 {
+		scrapeTime = time.Now()
 		if err = collector.ScrapeQueryResponseTime(db, ch); err != nil {
 			log.Errorln("Error scraping for collect.info_schema.query_response_time:", err)
 			e.scrapeErrors.WithLabelValues("collect.info_schema.query_response_time").Inc()
 		}
+		ch <- prometheus.MustNewConstMetric(scrapeDurationDesc, prometheus.GaugeValue, time.Since(scrapeTime).Seconds(), "collect.info_schema.query_response_time")
 	}
 	if *collectEngineInnodbStatus {
+		scrapeTime = time.Now()
 		if err = collector.ScrapeEngineInnodbStatus(db, ch); err != nil {
 			log.Errorln("Error scraping for collect.engine_innodb_status:", err)
 			e.scrapeErrors.WithLabelValues("collect.engine_innodb_status").Inc()
 		}
+		ch <- prometheus.MustNewConstMetric(scrapeDurationDesc, prometheus.GaugeValue, time.Since(scrapeTime).Seconds(), "collect.engine_innodb_status")
 	}
 }
 
 func (e *ExporterLr) scrape(ch chan<- prometheus.Metric) {
 	e.totalScrapes.Inc()
 	var err error
-	defer func(begun time.Time) {
-		e.duration.Set(time.Since(begun).Seconds())
-		if err == nil {
-			e.error.Set(0)
-		} else {
-			e.error.Set(1)
-		}
-	}(time.Now())
-
+
+	scrapeTime := time.Now()
 	db, err := sql.Open("mysql", e.dsn)
 	if err != nil {
 		log.Errorln("Error opening connection to database:", err)
@@ -583,7 +557,7 @@
 	}
 	defer db.Close()
 
-	if err = db.Ping(); err != nil {
+	if err := db.Ping(); err != nil {
 		log.Errorln("Error pinging mysqld:", err)
 		return
 	}
@@ -598,18 +572,23 @@
 		sessionSettingsRows.Close()
 	}
 
+	ch <- prometheus.MustNewConstMetric(scrapeDurationDesc, prometheus.GaugeValue, time.Since(scrapeTime).Seconds(), "connection")
+
 	if *collectGlobalVariables {
+		scrapeTime = time.Now()
 		if err = collector.ScrapeGlobalVariables(db, ch); err != nil {
 			log.Errorln("Error scraping for collect.global_variables:", err)
 			e.scrapeErrors.WithLabelValues("collect.global_variables").Inc()
 		}
+		ch <- prometheus.MustNewConstMetric(scrapeDurationDesc, prometheus.GaugeValue, time.Since(scrapeTime).Seconds(), "collect.global_variables")
 	}
 	if *collectTableSchema {
+		scrapeTime = time.Now()
 		if err = collector.ScrapeTableSchema(db, ch); err != nil {
 			log.Errorln("Error scraping for collect.info_schema.tables:", err)
 			e.scrapeErrors.WithLabelValues("collect.info_schema.tables").Inc()
 		}
-		ch <- prometheus.MustNewConstMetric(scrapeDurationDesc, prometheus.GaugeValue, time.Since(scrapeTime).Seconds(), "collect.info_schema.innodb_metrics")
+		ch <- prometheus.MustNewConstMetric(scrapeDurationDesc, prometheus.GaugeValue, time.Since(scrapeTime).Seconds(), "collect.info_schema.tables")
 	}
 	if *collectAutoIncrementColumns {
 		scrapeTime = time.Now()
@@ -627,41 +606,47 @@
 		}
 		ch <- prometheus.MustNewConstMetric(scrapeDurationDesc, prometheus.GaugeValue, time.Since(scrapeTime).Seconds(), "collect.binlog_size")
 	}
-<<<<<<< HEAD
 	if *collectPerfTableIOWaits && versionNum >= 5.6 {
-=======
-	if *collectPerfTableIOWaits {
-		scrapeTime = time.Now()
->>>>>>> 83d47165
+		scrapeTime = time.Now()
 		if err = collector.ScrapePerfTableIOWaits(db, ch); err != nil {
 			log.Errorln("Error scraping for collect.perf_schema.tableiowaits:", err)
 			e.scrapeErrors.WithLabelValues("collect.perf_schema.tableiowaits").Inc()
 		}
 		ch <- prometheus.MustNewConstMetric(scrapeDurationDesc, prometheus.GaugeValue, time.Since(scrapeTime).Seconds(), "collect.perf_schema.tableiowaits")
 	}
-<<<<<<< HEAD
 	if *collectPerfIndexIOWaits && versionNum >= 5.6 {
-=======
-	if *collectPerfIndexIOWaits {
-		scrapeTime = time.Now()
->>>>>>> 83d47165
+		scrapeTime = time.Now()
 		if err = collector.ScrapePerfIndexIOWaits(db, ch); err != nil {
 			log.Errorln("Error scraping for collect.perf_schema.indexiowaits:", err)
 			e.scrapeErrors.WithLabelValues("collect.perf_schema.indexiowaits").Inc()
 		}
 		ch <- prometheus.MustNewConstMetric(scrapeDurationDesc, prometheus.GaugeValue, time.Since(scrapeTime).Seconds(), "collect.perf_schema.indexiowaits")
 	}
-<<<<<<< HEAD
-=======
-	if *collectPerfTableLockWaits {
-		scrapeTime = time.Now()
-		if err = collector.ScrapePerfTableLockWaits(db, ch); err != nil {
-			log.Errorln("Error scraping for collect.perf_schema.tablelocks:", err)
-			e.scrapeErrors.WithLabelValues("collect.perf_schema.tablelocks").Inc()
-		}
-		ch <- prometheus.MustNewConstMetric(scrapeDurationDesc, prometheus.GaugeValue, time.Since(scrapeTime).Seconds(), "collect.perf_schema.tablelocks")
-	}
-	if *collectPerfEventsStatements {
+	if *collectPerfFileInstances && versionNum >= 5.5 {
+		scrapeTime = time.Now()
+		if err = collector.ScrapePerfFileInstances(db, ch); err != nil {
+			log.Errorln("Error scraping for collect.perf_schema.file_instances:", err)
+			e.scrapeErrors.WithLabelValues("collect.perf_schema.file_instances").Inc()
+		}
+		ch <- prometheus.MustNewConstMetric(scrapeDurationDesc, prometheus.GaugeValue, time.Since(scrapeTime).Seconds(), "collect.perf_schema.file_instances")
+	}
+	if *collectUserStat {
+		scrapeTime = time.Now()
+		if err = collector.ScrapeUserStat(db, ch); err != nil {
+			log.Errorln("Error scraping for collect.info_schema.userstats:", err)
+			e.scrapeErrors.WithLabelValues("collect.info_schema.userstats").Inc()
+		}
+		ch <- prometheus.MustNewConstMetric(scrapeDurationDesc, prometheus.GaugeValue, time.Since(scrapeTime).Seconds(), "collect.info_schema.userstats")
+	}
+	if *collectTableStat {
+		scrapeTime = time.Now()
+		if err = collector.ScrapeTableStat(db, ch); err != nil {
+			log.Errorln("Error scraping for collect.info_schema.tablestats:", err)
+			e.scrapeErrors.WithLabelValues("collect.info_schema.tablestats").Inc()
+		}
+		ch <- prometheus.MustNewConstMetric(scrapeDurationDesc, prometheus.GaugeValue, time.Since(scrapeTime).Seconds(), "collect.info_schema.tablestats")
+	}
+	if *collectPerfEventsStatements && versionNum >= 5.6 {
 		scrapeTime = time.Now()
 		if err = collector.ScrapePerfEventsStatements(db, ch); err != nil {
 			log.Errorln("Error scraping for collect.perf_schema.eventsstatements:", err)
@@ -669,42 +654,7 @@
 		}
 		ch <- prometheus.MustNewConstMetric(scrapeDurationDesc, prometheus.GaugeValue, time.Since(scrapeTime).Seconds(), "collect.perf_schema.eventsstatements")
 	}
-	if *collectPerfEventsWaits {
-		scrapeTime = time.Now()
-		if err = collector.ScrapePerfEventsWaits(db, ch); err != nil {
-			log.Errorln("Error scraping for collect.perf_schema.eventswaits:", err)
-			e.scrapeErrors.WithLabelValues("collect.perf_schema.eventswaits").Inc()
-		}
-		ch <- prometheus.MustNewConstMetric(scrapeDurationDesc, prometheus.GaugeValue, time.Since(scrapeTime).Seconds(), "collect.perf_schema.eventswaits")
-	}
-	if *collectPerfFileEvents {
-		scrapeTime = time.Now()
-		if err = collector.ScrapePerfFileEvents(db, ch); err != nil {
-			log.Errorln("Error scraping for collect.perf_schema.file_events:", err)
-			e.scrapeErrors.WithLabelValues("collect.perf_schema.file_events").Inc()
-		}
-		ch <- prometheus.MustNewConstMetric(scrapeDurationDesc, prometheus.GaugeValue, time.Since(scrapeTime).Seconds(), "collect.perf_schema.file_events")
-	}
-	if *collectPerfFileInstances {
-		scrapeTime = time.Now()
-		if err = collector.ScrapePerfFileInstances(db, ch); err != nil {
-			log.Errorln("Error scraping for collect.perf_schema.file_instances:", err)
-			e.scrapeErrors.WithLabelValues("collect.perf_schema.file_instances").Inc()
-		}
-		ch <- prometheus.MustNewConstMetric(scrapeDurationDesc, prometheus.GaugeValue, time.Since(scrapeTime).Seconds(), "collect.perf_schema.file_instances")
-	}
->>>>>>> 83d47165
-	if *collectUserStat {
-		scrapeTime = time.Now()
-		if err = collector.ScrapeUserStat(db, ch); err != nil {
-			log.Errorln("Error scraping for collect.info_schema.userstats:", err)
-			e.scrapeErrors.WithLabelValues("collect.info_schema.userstats").Inc()
-		}
-		ch <- prometheus.MustNewConstMetric(scrapeDurationDesc, prometheus.GaugeValue, time.Since(scrapeTime).Seconds(), "collect.info_schema.userstats")
-	}
-<<<<<<< HEAD
-=======
-	if *collectClientStat {
+	if *collectClientStat && versionNum >= 5.5 {
 		scrapeTime = time.Now()
 		if err = collector.ScrapeClientStat(db, ch); err != nil {
 			log.Errorln("Error scraping for collect.info_schema.clientstats:", err)
@@ -712,65 +662,23 @@
 		}
 		ch <- prometheus.MustNewConstMetric(scrapeDurationDesc, prometheus.GaugeValue, time.Since(scrapeTime).Seconds(), "collect.info_schema.clientstats")
 	}
->>>>>>> 83d47165
-	if *collectTableStat {
-		scrapeTime = time.Now()
-		if err = collector.ScrapeTableStat(db, ch); err != nil {
-			log.Errorln("Error scraping for collect.info_schema.tablestats:", err)
-			e.scrapeErrors.WithLabelValues("collect.info_schema.tablestats").Inc()
-		}
-		ch <- prometheus.MustNewConstMetric(scrapeDurationDesc, prometheus.GaugeValue, time.Since(scrapeTime).Seconds(), "collect.info_schema.tablestats")
-	}
-<<<<<<< HEAD
-	if *collectPerfEventsStatements && versionNum >= 5.6 {
-		if err = collector.ScrapePerfEventsStatements(db, ch); err != nil {
-			log.Errorln("Error scraping for collect.perf_schema.eventsstatements:", err)
-			e.scrapeErrors.WithLabelValues("collect.perf_schema.eventsstatements").Inc()
-		}
-	}
-	if *collectClientStat && versionNum >= 5.5 {
-		if err = collector.ScrapeClientStat(db, ch); err != nil {
-			log.Errorln("Error scraping for collect.info_schema.clientstats:", err)
-			e.scrapeErrors.WithLabelValues("collect.info_schema.clientstats").Inc()
-=======
-	if *collectQueryResponseTime {
-		scrapeTime = time.Now()
-		if err = collector.ScrapeQueryResponseTime(db, ch); err != nil {
-			log.Errorln("Error scraping for collect.info_schema.query_response_time:", err)
-			e.scrapeErrors.WithLabelValues("collect.info_schema.query_response_time").Inc()
->>>>>>> 83d47165
-		}
-		ch <- prometheus.MustNewConstMetric(scrapeDurationDesc, prometheus.GaugeValue, time.Since(scrapeTime).Seconds(), "collect.info_schema.query_response_time")
-	}
-<<<<<<< HEAD
 	if *collectInnodbTablespaces && versionNum >= 5.7 {
+		scrapeTime = time.Now()
 		if err = collector.ScrapeInfoSchemaInnodbTablespaces(db, ch); err != nil {
 			log.Errorln("Error scraping for collect.info_schema.innodb_sys_tablespaces:", err)
 			e.scrapeErrors.WithLabelValues("collect.info_schema.innodb_sys_tablespaces").Inc()
 		}
+		ch <- prometheus.MustNewConstMetric(scrapeDurationDesc, prometheus.GaugeValue, time.Since(scrapeTime).Seconds(), "collect.info_schema.innodb_sys_tablespaces")
 	}
 	if *collectEngineTokudbStatus && versionNum >= 5.7 {
-=======
-	if *collectEngineTokudbStatus {
-		scrapeTime = time.Now()
->>>>>>> 83d47165
+		scrapeTime = time.Now()
 		if err = collector.ScrapeEngineTokudbStatus(db, ch); err != nil {
 			log.Errorln("Error scraping for collect.engine_tokudb_status:", err)
 			e.scrapeErrors.WithLabelValues("collect.engine_tokudb_status").Inc()
 		}
 		ch <- prometheus.MustNewConstMetric(scrapeDurationDesc, prometheus.GaugeValue, time.Since(scrapeTime).Seconds(), "collect.engine_tokudb_status")
 	}
-<<<<<<< HEAD
-=======
-	if *collectEngineInnodbStatus {
-		scrapeTime = time.Now()
-		if err = collector.ScrapeEngineInnodbStatus(db, ch); err != nil {
-			log.Errorln("Error scraping for collect.engine_innodb_status:", err)
-			e.scrapeErrors.WithLabelValues("collect.engine_innodb_status").Inc()
-		}
-		ch <- prometheus.MustNewConstMetric(scrapeDurationDesc, prometheus.GaugeValue, time.Since(scrapeTime).Seconds(), "collect.engine_innodb_status")
-	}
-	if *collectHeartbeat {
+	if *collectHeartbeat && versionNum >= 5.1 {
 		scrapeTime = time.Now()
 		if err = collector.ScrapeHeartbeat(db, ch, collectHeartbeatDatabase, collectHeartbeatTable); err != nil {
 			log.Errorln("Error scraping for collect.heartbeat:", err)
@@ -778,7 +686,6 @@
 		}
 		ch <- prometheus.MustNewConstMetric(scrapeDurationDesc, prometheus.GaugeValue, time.Since(scrapeTime).Seconds(), "collect.heartbeat")
 	}
->>>>>>> 83d47165
 }
 
 func parseMycnf(config interface{}) (string, error) {
@@ -892,7 +799,7 @@
 		if cfg.User != "" && cfg.Password != "" {
 			handler = &basicAuthHandler{handler: handler.ServeHTTP, user: cfg.User, password: cfg.Password}
 		}
-		mux.Handle("/metrics-hr", handler)
+		mux.Handle(*metricPath+"-hr", handler)
 
 		reg = prometheus.NewRegistry()
 		reg.MustRegister(NewExporterMr(dsn))
@@ -900,7 +807,7 @@
 		if cfg.User != "" && cfg.Password != "" {
 			handler = &basicAuthHandler{handler: handler.ServeHTTP, user: cfg.User, password: cfg.Password}
 		}
-		mux.Handle("/metrics-mr", handler)
+		mux.Handle(*metricPath+"-mr", handler)
 
 		reg = prometheus.NewRegistry()
 		reg.MustRegister(NewExporterLr(dsn))
@@ -908,7 +815,7 @@
 		if cfg.User != "" && cfg.Password != "" {
 			handler = &basicAuthHandler{handler: handler.ServeHTTP, user: cfg.User, password: cfg.Password}
 		}
-		mux.Handle("/metrics-lr", handler)
+		mux.Handle(*metricPath+"-lr", handler)
 
 		mux.HandleFunc("/", func(w http.ResponseWriter, req *http.Request) {
 			w.Header().Add("Strict-Transport-Security", "max-age=63072000; includeSubDomains")
@@ -940,7 +847,7 @@
 		if cfg.User != "" && cfg.Password != "" {
 			handler = &basicAuthHandler{handler: handler.ServeHTTP, user: cfg.User, password: cfg.Password}
 		}
-		http.Handle("/metrics-hr", handler)
+		http.Handle(*metricPath+"-hr", handler)
 
 		reg = prometheus.NewRegistry()
 		reg.MustRegister(NewExporterMr(dsn))
@@ -948,7 +855,7 @@
 		if cfg.User != "" && cfg.Password != "" {
 			handler = &basicAuthHandler{handler: handler.ServeHTTP, user: cfg.User, password: cfg.Password}
 		}
-		http.Handle("/metrics-mr", handler)
+		http.Handle(*metricPath+"-mr", handler)
 
 		reg = prometheus.NewRegistry()
 		reg.MustRegister(NewExporterLr(dsn))
@@ -956,7 +863,7 @@
 		if cfg.User != "" && cfg.Password != "" {
 			handler = &basicAuthHandler{handler: handler.ServeHTTP, user: cfg.User, password: cfg.Password}
 		}
-		http.Handle("/metrics-lr", handler)
+		http.Handle(*metricPath+"-lr", handler)
 
 		http.HandleFunc("/", func(w http.ResponseWriter, r *http.Request) {
 			w.Write(landingPage)
